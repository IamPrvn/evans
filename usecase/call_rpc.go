--- conflicted
+++ resolved
@@ -249,9 +249,8 @@
 				return err
 			}
 			err = stream.Receive(res)
-<<<<<<< HEAD
 			if err != nil {
-				if err == context.Canceled {
+				if errors.Is(err, context.Canceled) {
 					return nil
 				}
 				defer func() {
@@ -269,17 +268,9 @@
 				if whErr != nil {
 					return whErr
 				}
-				if err == io.EOF { // TODO: use errors.Is
-					return nil
-				}
-=======
-			switch {
-			case errors.Is(err, context.Canceled):
-				return nil
-			case errors.Is(err, io.EOF):
-				return nil
-			case err != nil:
->>>>>>> c84f2fc2
+				if errors.Is(err, io.EOF) {
+					return nil
+				}
 				return errors.Wrapf(
 					err,
 					"failed to receive a response from the server stream '%s'",
